--- conflicted
+++ resolved
@@ -47,12 +47,10 @@
         guidance_scale: float = 100.
         grad_clip: Optional[Any] = field(default_factory=lambda: [0, 2.0, 8.0, 1000])
         half_precision_weights: bool = True
-<<<<<<< HEAD
-        use_weight: bool = True
-=======
+        
         min_step_percent: float = 0.02
         max_step_percent: float = 0.98
->>>>>>> 88c1f1b2
+
 
     cfg: Config
 
