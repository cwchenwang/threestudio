--- conflicted
+++ resolved
@@ -50,10 +50,10 @@
             step=self.true_global_step,
         )
 
-    def training_substep(self, batch, batch_idx, guidance:str):
+    def training_substep(self, batch, batch_idx, guidance: str):
         """
-            Args:
-                guidance: one of "ref" (reference image supervision), "zero123"
+        Args:
+            guidance: one of "ref" (reference image supervision), "zero123"
         """
         if guidance == "ref":
             # bg_color = torch.rand_like(batch['rays_o'])
@@ -76,6 +76,7 @@
         loss_prefix = f"loss_{guidance}_"
 
         loss_terms = {}
+
         def set_loss(name, value):
             loss_terms[f"{loss_prefix}{name}"] = value
 
@@ -109,37 +110,33 @@
                     )  # [B, 2]
                     X = torch.linalg.lstsq(A, valid_pred_depth).solution  # [2, 1]
                     valid_gt_depth = A @ X  # [B, 1]
-                set_loss("depth", F.mse_loss(
-                    valid_gt_depth, valid_pred_depth
-<<<<<<< HEAD
-                )
-        else:
-            self.guidance.set_min_max_steps(self.C(self.guidance.cfg.min_step_percent), self.C(self.guidance.cfg.max_step_percent))
+                set_loss("depth", F.mse_loss(valid_gt_depth, valid_pred_depth))
+        elif guidance == "zero123":
+            self.guidance.set_min_max_steps(
+                self.C(self.guidance.cfg.min_step_percent),
+                self.C(self.guidance.cfg.max_step_percent),
+            )
             guidance_out, guidance_eval_out = self.guidance(
                 out["comp_rgb"],
                 **batch,
                 rgb_as_latents=False,
                 guidance_eval=guidance_eval,
             )
-=======
-                ))
-        elif guidance == "zero123":
-            # zero123
-            guidance_out, guidance_eval_out = self.guidance(out["comp_rgb"], **batch, rgb_as_latents=False, guidance_eval=guidance_eval)
-            # claforte: TODO: rename the loss_terms keys
             set_loss("sds", guidance_out["loss_sds"])
->>>>>>> 81ee42cb
-
 
         if self.C(self.cfg.loss.lambda_orient) > 0:
             if "normal" not in out:
                 raise ValueError(
                     "Normal is required for orientation loss, no normal is found in the output."
                 )
-            set_loss("orient", (
-                out["weights"].detach()
-                * dot(out["normal"], out["t_dirs"]).clamp_min(0.0) ** 2
-            ).sum() / (out["opacity"] > 0).sum())
+            set_loss(
+                "orient",
+                (
+                    out["weights"].detach()
+                    * dot(out["normal"], out["t_dirs"]).clamp_min(0.0) ** 2
+                ).sum()
+                / (out["opacity"] > 0).sum(),
+            )
 
         if self.C(self.cfg.loss.lambda_normal_smooth) > 0:
             if "comp_normal" not in out:
@@ -147,11 +144,11 @@
                     "comp_normal is required for 2D normal smooth loss, no comp_normal is found in the output."
                 )
             normal = out["comp_normal"]
-            set_loss("normal_smooth", (
-                normal[:, 1:, :, :] - normal[:, :-1, :, :]
-            ).square().mean() + (
-                normal[:, :, 1:, :] - normal[:, :, :-1, :]
-            ).square().mean())
+            set_loss(
+                "normal_smooth",
+                (normal[:, 1:, :, :] - normal[:, :-1, :, :]).square().mean()
+                + (normal[:, :, 1:, :] - normal[:, :, :-1, :]).square().mean(),
+            )
 
         if self.C(self.cfg.loss.lambda_3d_normal_smooth) > 0:
             if "normal" not in out:
@@ -175,7 +172,9 @@
         for name, value in loss_terms.items():
             self.log(f"train/{name}", value)
             if name.startswith(loss_prefix):
-                loss_weighted = value * self.C(self.cfg.loss[name.replace(loss_prefix, "lambda_")])
+                loss_weighted = value * self.C(
+                    self.cfg.loss[name.replace(loss_prefix, "lambda_")]
+                )
                 self.log(f"train/{name}_w", loss_weighted)
                 loss += loss_weighted
 
@@ -205,9 +204,7 @@
 
         total_loss = 0.0
         if do_zero123:
-            out = self.training_substep(
-                batch, batch_idx, guidance="zero123"
-            )
+            out = self.training_substep(batch, batch_idx, guidance="zero123")
             total_loss += out["loss"]
 
         if do_ref:
